package org.enso.syntax.graph

import org.enso.syntax.graph
import org.enso.syntax.graph.API._
import org.scalatest._

<<<<<<< HEAD
import scala.reflect.ClassTag

/** Mock project state - contains a single module named `Main` with given body.
  */
final case class StateManagerMock(var program: String) extends StateManager {
  var ast: AST.Module = ParserUtils.parse(program)

  override def availableModules(): Seq[Module.Id] =
    Seq(StateManagerMock.mainModule)

  override def getModule(module: Module.Id): AST.Module = {
    if (module == StateManagerMock.mainModule)
      ast
    else throw graph.StateManager.ModuleNotFoundException(module)
  }

  override def setModule(module: Module.Id, ast: AST.Module): Unit = {
    if (module != StateManagerMock.mainModule)
      throw new Exception(s"no such module: $module")

    this.program = ast.show
    this.ast     = ast
    println(s"New AST for module $module: $ast")
    println(s"New Program text for module $module:\n$program")
  }
}

final case class NotificationSinkMock() extends NotificationSink {
  var notificationsReceived: Seq[API.Notification] = Seq()
  override def notify(notification: API.Notification): Unit = {
    println(s"Got notification: $notification")
    notificationsReceived = notificationsReceived :+ notification
  }
}

object StateManagerMock {
  val mainModule: Module.Id = List1(Cons("Main"))
}

class Tests extends FunSuite with org.scalatest.Matchers {
  val mockModule = StateManagerMock.mainModule

  def withDR[R](
    program: String,
    action: DoubleRepresentation => R
  ): (R, StateManagerMock, NotificationSinkMock) = {
    val state    = StateManagerMock(program)
    val notifier = NotificationSinkMock()
    val result   = action(DoubleRepresentation(state, notifier))
    (result, state, notifier)
  }

  def checkOutput[R](
    program: String,
    expectedOutput: R,
    action: DoubleRepresentation => R
  ): R = {
    val (result, _, _) = withDR(program, action)
    result should be(expectedOutput)
    result
  }

  def checkThatTransforms[R](
    initialProgram: String,
    expectedProgram: String,
    action: DoubleRepresentation => R,
    notification: Option[API.Notification] = None
  ): R = {
    val (result, state, notifier) = withDR(initialProgram, action)
    state.ast.show should be(ParserUtils.preprocess(expectedProgram))
    notification.foreach(notifier.notificationsReceived.head should be(_))
    result
  }

  def checkTextModifications(program: String): Unit = {
    val prefix = program.takeWhile(_ != '»').dropRight(1)
    val suffix = program.dropWhile(_ != '«').drop(2)
    val middle = program.dropWhile(_ != '»').drop(1).takeWhile(_ != '«')

    val position = TextAPI.Position(prefix.length)
    val span = TextAPI.Span(position, middle.length)

    checkThatTransforms(
      prefix + suffix,
      prefix + middle + suffix,
      _.insertText(mockModule, position, middle),
      Some(TextAPI.Notification.Inserted(mockModule, position, middle))
    )
    checkThatTransforms(
      prefix + middle + suffix,
      prefix + suffix,
      _.eraseText(mockModule, span),
      Some(TextAPI.Notification.Erased(mockModule, span))
    )
    checkOutput(
      prefix + middle + suffix,
      middle,
      _.copyText(mockModule, span)
    )
  }

  def expectTransformationError[E: ClassTag](
    initialProgram: String,
    action: DoubleRepresentation => Unit
  ): Unit = {
    an[E] should be thrownBy { withDR(initialProgram, action) }
    ()
  }
  def checkModuleSingleNodeGraph[R](
    program: String,
    action: API.Node.Info => R
  ): R = {
    withDR(
      program,
      dr => {
        val graph = dr.getGraph(Module.Graph.Location(mockModule))
        graph.nodes should have size 1
        graph.links should have size 0
        action(graph.nodes.head)
      }
    )._1
  }

  def expectImports(
    value: Seq[Module.Name],
    expected: Module.Name*
  ): Unit = {
    if (value.size != expected.size)
      fail(
        s"Imports list $value has ${value.size} elements"
        + s" while expected ${expected.size}"
      )

    value.zip(expected).foreach {
      case (lhs, rhs) => lhs.nameAsString() shouldEqual rhs.nameAsString()
    }
  }

=======
class Tests extends FunSuite with TestUtils {
>>>>>>> 733b67e7
  test("text modifications") {
    List(
      "a (»«) c",
      "a (»1 2«) c",
      "'text(»'«)",
      "if a then b(» then x«) else c",
      "((( a (»+ b«) )))"
    ).foreach(checkTextModifications)
  }

  test("recognizing lack of imports") {
    withDR("") { dr =>
      val imports = dr.importedModules(mockModule)
      imports should have length 0
    }
  }
  test("recognizing single import") {
    withDR("import Foo.Baz") { dr =>
      val imports = dr.importedModules(mockModule)
      expectImports(imports, Module.Name("Foo.Baz"))
    }
  }
  test("adding first import") {
    checkThatTransforms(
      "",
      "import Foo.Baz",
      _.importModule(mockModule, Module.Name("Foo.Baz"))
    )
  }
  test("adding second import") {
    checkThatTransforms(
      "import Foo.Bar",
      "import Foo.Bar\nimport Foo.Baz",
      _.importModule(mockModule, Module.Name("Foo.Baz"))
    )
  }
  test("adding import when there is empty line and definition") {
    checkThatTransforms(
      """import Foo
        |
        |import Foo.Bar
        |
        |add x y = x + y""".stripMargin,
      """import Foo
        |
        |import Foo.Bar
        |import Foo.Baz
        |
        |add x y = x + y""".stripMargin,
      _.importModule(mockModule, Module.Name("Foo.Baz"))
    )
  }
  test("adding duplicated import") {
    expectTransformationError[API.ImportAlreadyExistsException](
      "import Foo.Bar"
    ) {
      _.importModule(mockModule, Module.Name("Foo.Bar"))
    }
  }
  test("removing the only import") {
    checkThatTransforms(
      "import Foo.Baz",
      "",
      _.removeImport(mockModule, Module.Name("Foo.Baz"))
    )
  }
  test("removing one of several imports") {
    checkThatTransforms(
      """import Foo
        |import Foo.Baz
        |import Foo.Bar
        |add x y = x + y""".stripMargin,
      """import Foo
        |import Foo.Bar
        |add x y = x + y""".stripMargin,
      _.removeImport(mockModule, Module.Name("Foo.Baz"))
    )
  }
  test("removing import between empty lines") {
    checkThatTransforms(
      """import Foo
        |
        |import Foo.Baz
        |
        |add x y = x + y""".stripMargin,
      """import Foo
        |
        |
        |add x y = x + y""".stripMargin,
      _.removeImport(mockModule, Module.Name("Foo.Baz"))
    )
  }
  test("get empty module graph") {
    withDR("") { dr =>
      val graph = dr.getGraph(Module.Graph.Location(mockModule))
      graph.nodes should have size 0
      graph.links should have size 0
    }
  }
  test("no nodes from function def") {
    withDR("add a b = a + b") { dr =>
      val graph = dr.getGraph(Module.Graph.Location(mockModule))
      graph.nodes should have size 0
      graph.links should have size 0
    }
  }
  test("no nodes from import") {
    withDR("import Foo.Bar") { dr =>
      val graph = dr.getGraph(Module.Graph.Location(mockModule))
      graph.nodes should have size 0
      graph.links should have size 0
    }
  }
//  test("no nodes from operator def") {
//    withDR(
//      "+ a b = a + b",
//      dr => {
//        val graph = dr.getGraph(Module.Graph.Location(mockModule))
//        graph.nodes should have size 0
//        graph.links should have size 0
//      }
//    )
//  }
  test("node trivial literal") {
    checkModuleSingleNodeGraph("15") { node =>
      node.expr.text should equal("15")
      node.inputs shouldEqual None
      node.flags shouldBe empty
    }
  }
  test("atom in in brackets") {
    case class AtomInBrackets(literal: String, loff: Int, roff: Int) {
      val leftSegment  = "(" + " " * loff + literal
      val rightSegment = ")"
      val program      = leftSegment + " " * roff + ")"
    }

    val cases = Seq(
      AtomInBrackets("15", 0, 0),
      AtomInBrackets("foo", 1, 1),
      AtomInBrackets("15", 2, 0),
      AtomInBrackets("_", 0, 0),
      AtomInBrackets("15", 0, 2)
    )

    cases.foreach { testedCase =>
      println("testing span tree structure for " + testedCase.program)
      testSpanTreeFor(testedCase.program) { tree =>
        val children = asExpected[SpanTree.MacroMatch](tree).describeChildren
        children should have size 2
        children match {
          case Seq(leftInfo, rightInfo) =>
            val rightSegment =
              asExpected[SpanTree.MacroSegment](rightInfo.spanTree)
            val leftSegment =
              asExpected[SpanTree.MacroSegment](leftInfo.spanTree)

            leftSegment.text shouldEqual testedCase.leftSegment
            leftInfo.actions shouldEqual Set()

            val leftChildren = leftSegment.describeChildren
            leftChildren should have size 1
            val bracketContents = leftChildren.head
            val leftChildNode =
              asExpected[SpanTree.AstLeaf](bracketContents.spanTree)
            leftChildNode.text shouldEqual testedCase.literal
            //bracketContents.actions shouldEqual Set(SpanTree.Action.Insert)

            rightSegment.text shouldEqual testedCase.rightSegment
            rightInfo.actions shouldEqual Set()
        }
      }
    }
  }
  test("node trivial var") {
    checkModuleSingleNodeGraph("foo") { node =>
      node.expr.text should equal("foo")
    }
  }
//  test("node single paren arg app") {
//    checkModuleSingleNodeGraph("foo (4)") { node =>
//      node.expr.text should equal("foo (4)")
//      node.inputs should have size 1
//      node.inputs should equal(Seq(Port.Empty))
//      node.flags shouldBe empty
//    }
//  }
//  test("node two arg app with paren") {
//    checkModuleSingleNodeGraph("(foo a) _") { node =>
//      node.expr.text should equal("(foo a) _")
//      node.inputs should equal(Port.Empty(2))
//      node.flags shouldBe empty
//    }
//  }
  test("get trivial named node") {
    checkModuleSingleNodeGraph("a = 15") { node =>
      node.expr.text should equal("15")
      node.inputs shouldEqual None
      node.flags shouldBe empty
    }
  }

  test("prefix application actions") {
    testSpanTreeMarkdown("foo")
    testSpanTreeMarkdown("foo ⎀«a»⎀")
    testSpanTreeMarkdown("foo ⎀«4»⎀")
    testSpanTreeMarkdown("foo ⎀«a» ⎀«_»⎀")
    // can insert before each argument, after `b`, after `foo a b`
  }

  test("infix operator chains") {
    testSpanTreeMarkdown("⎀+⎀")
    testSpanTreeMarkdown("⎀«a»+⎀")
    testSpanTreeMarkdown("⎀+⎀«b»⎀")
    testSpanTreeMarkdown("⎀+⎀«5»⎀")
    testSpanTreeMarkdown("⎀+⎀«b»+⎀")
    testSpanTreeMarkdown("⎀+⎀«b»+⎀«c»⎀")
    testSpanTreeMarkdown("⎀«a»+⎀«b»+⎀")
    testSpanTreeMarkdown("⎀«a»+⎀«b»⎀")
    testSpanTreeMarkdown("⎀+⎀ +⎀")
    testSpanTreeMarkdown("⎀+⎀«a»+⎀«b»+⎀")
  }

  test("flattening prefix application") {
    testSpanTreeFor("a b c 4") { root =>
      root.children match {
        case Seq(a_, b, c, d, insertPoint) =>
          a_.text shouldEqual "a"
          b.text shouldEqual "b"
          c.text shouldEqual "c"
          d.text shouldEqual "4"
          insertPoint shouldBe a[SpanTree.EmptyEndpoint]
        case _ =>
          fail(s"wrong element count in: ${root.children}")
      }
      root.children.foreach(_.children should have size 0)
    }
  }
  test("flattening infix chain") {
    testSpanTreeFor("a+b+c+4") { root =>
      root.children match {
        case Seq(a_, opr, b, opr2, c, opr3, d, insertPoint) =>
          a_.text shouldEqual "a"
          opr.text shouldEqual "+"
          b.text shouldEqual "b"
          opr2.text shouldEqual "+"
          c.text shouldEqual "c"
          opr3.text shouldEqual "+"
          d.text shouldEqual "4"
          insertPoint shouldBe a[SpanTree.EmptyEndpoint]
        case _ =>
          fail(s"wrong element count in: ${root.children}")
      }
      root.children.foreach(_.children should have size 0)
    }
  }
  test("flattening right-associative infix chain") {
    testSpanTreeFor("a , b , c , 4") { root =>
      root.children match {
        case Seq(a_, opr, b, opr2, c, opr3, d, insertPoint) =>
          a_.text shouldEqual "a"
          opr.text shouldEqual ","
          b.text shouldEqual "b"
          opr2.text shouldEqual ","
          c.text shouldEqual "c"
          opr3.text shouldEqual ","
          d.text shouldEqual "4"
          insertPoint shouldBe a[SpanTree.EmptyEndpoint]
        case _ =>
          fail(s"wrong element count in: ${root.children}")
      }
      root.children.foreach(_.children should have size 0)
    }
  }
  test("flattening infix application2") {
    testSpanTreeFor("a +  b *  c + d") { root =>
      root.children match {
        case Seq(a_, opr, bTimesC, opr2, d, insertPoint) =>
          a_.text shouldEqual "a"
          opr.text shouldEqual "+"
          bTimesC.text shouldEqual "b *  c"
          opr2.text shouldEqual "+"
          d.text shouldEqual "d"
          insertPoint shouldBe a[SpanTree.EmptyEndpoint]

          bTimesC shouldBe a[SpanTree.OperatorChain]
          bTimesC
            .asInstanceOf[SpanTree.OperatorChain]
            .opr
            .name shouldEqual "*"
          bTimesC.children match {
            case Seq(b, times, c, nestedInsertPoint) =>
              b shouldBe a[SpanTree.AstLeaf]
              b.text shouldEqual "b"
              times shouldBe a[SpanTree.AstLeaf]
              times.text shouldEqual "*"
              b shouldBe a[SpanTree.AstLeaf]
              c.text shouldEqual "c"
              insertPoint shouldBe a[SpanTree.EmptyEndpoint]
            case _ =>
              fail(s"wrong children count for ${bTimesC.text}")
          }

        case _ =>
          fail(s"wrong element count in: ${root.children}")
      }
    }
  }

  //  // TODO support unary minus
  //  test("node unary minus number") {
  //    checkJustExpressionSpanTree("-5") { root =>
  //      root.visibleChildren.map(_.text) shouldEqual Seq("5")
  //    }
  //  }
  // TODO: `a+ b` works same as `a + b` but not `a +b`
  //  to be considered how span tree should behave in such conditions
  // test("infix chain with left-attached operator") {
  //    checkJustExpressionSpanTree("a+ b + c") { root =>
  //      root.visibleChildren.map(_.text) shouldEqual Seq("a", "b", "c")
  //    }
  //  }

  ////////////////////
  // OUTPUTS /////////
  ////////////////////s
  def checkNodeHasNoOutputs(program: ProgramText): Unit =
    checkNodeOutputs(program)(_ shouldEqual OutputTree.Anonymous)

  def checkNodeOutputs[A](program: ProgramText)(f: OutputTree => A): A = {
    checkModuleSingleNodeGraph(program) { node =>
      node.outputs match {
        case Some(output) => f(output)
        case None =>
          fail(s"missing output information for `$program`")
      }
    }
  }
  test("no node outputs when no assignment") {
    val programs =
      Seq("15", "foo", "_", "20+79 * aa", "foo.bar.baz")
    programs foreach checkNodeHasNoOutputs
  }
  test("node outputs on single var assignment") {
    type ExpectedVarName = String
    val cases: Seq[(ProgramText, ExpectedVarName)] =
      Seq("a = 15" -> "a", "bar = baz" -> "bar")
    cases.foreach {
      case (program, expectedVar) =>
        checkNodeOutputs(program)(_ shouldEqual OutputTree.Var(expectedVar))
    }
  }
  test("nodes with multiple outputs") {
    type ExpectedVarName = String
    val cases: Seq[(ProgramText, Seq[ExpectedVarName])] = Seq(
      "a,b = foo"   -> Seq("a", "b"),
      "a,b,c = foo" -> Seq("a", "b", "c")
    )
    cases.foreach {
      case (program, expectedVars) =>
        val expectedSubPorts = expectedVars.map(OutputTree.Var(_))
        val expectedPort     = OutputTree.PortGroup(expectedSubPorts)
        checkNodeOutputs(program)(_ shouldEqual expectedPort)
    }

    // , a b = ...
  }
}<|MERGE_RESOLUTION|>--- conflicted
+++ resolved
@@ -4,148 +4,7 @@
 import org.enso.syntax.graph.API._
 import org.scalatest._
 
-<<<<<<< HEAD
-import scala.reflect.ClassTag
-
-/** Mock project state - contains a single module named `Main` with given body.
-  */
-final case class StateManagerMock(var program: String) extends StateManager {
-  var ast: AST.Module = ParserUtils.parse(program)
-
-  override def availableModules(): Seq[Module.Id] =
-    Seq(StateManagerMock.mainModule)
-
-  override def getModule(module: Module.Id): AST.Module = {
-    if (module == StateManagerMock.mainModule)
-      ast
-    else throw graph.StateManager.ModuleNotFoundException(module)
-  }
-
-  override def setModule(module: Module.Id, ast: AST.Module): Unit = {
-    if (module != StateManagerMock.mainModule)
-      throw new Exception(s"no such module: $module")
-
-    this.program = ast.show
-    this.ast     = ast
-    println(s"New AST for module $module: $ast")
-    println(s"New Program text for module $module:\n$program")
-  }
-}
-
-final case class NotificationSinkMock() extends NotificationSink {
-  var notificationsReceived: Seq[API.Notification] = Seq()
-  override def notify(notification: API.Notification): Unit = {
-    println(s"Got notification: $notification")
-    notificationsReceived = notificationsReceived :+ notification
-  }
-}
-
-object StateManagerMock {
-  val mainModule: Module.Id = List1(Cons("Main"))
-}
-
-class Tests extends FunSuite with org.scalatest.Matchers {
-  val mockModule = StateManagerMock.mainModule
-
-  def withDR[R](
-    program: String,
-    action: DoubleRepresentation => R
-  ): (R, StateManagerMock, NotificationSinkMock) = {
-    val state    = StateManagerMock(program)
-    val notifier = NotificationSinkMock()
-    val result   = action(DoubleRepresentation(state, notifier))
-    (result, state, notifier)
-  }
-
-  def checkOutput[R](
-    program: String,
-    expectedOutput: R,
-    action: DoubleRepresentation => R
-  ): R = {
-    val (result, _, _) = withDR(program, action)
-    result should be(expectedOutput)
-    result
-  }
-
-  def checkThatTransforms[R](
-    initialProgram: String,
-    expectedProgram: String,
-    action: DoubleRepresentation => R,
-    notification: Option[API.Notification] = None
-  ): R = {
-    val (result, state, notifier) = withDR(initialProgram, action)
-    state.ast.show should be(ParserUtils.preprocess(expectedProgram))
-    notification.foreach(notifier.notificationsReceived.head should be(_))
-    result
-  }
-
-  def checkTextModifications(program: String): Unit = {
-    val prefix = program.takeWhile(_ != '»').dropRight(1)
-    val suffix = program.dropWhile(_ != '«').drop(2)
-    val middle = program.dropWhile(_ != '»').drop(1).takeWhile(_ != '«')
-
-    val position = TextAPI.Position(prefix.length)
-    val span = TextAPI.Span(position, middle.length)
-
-    checkThatTransforms(
-      prefix + suffix,
-      prefix + middle + suffix,
-      _.insertText(mockModule, position, middle),
-      Some(TextAPI.Notification.Inserted(mockModule, position, middle))
-    )
-    checkThatTransforms(
-      prefix + middle + suffix,
-      prefix + suffix,
-      _.eraseText(mockModule, span),
-      Some(TextAPI.Notification.Erased(mockModule, span))
-    )
-    checkOutput(
-      prefix + middle + suffix,
-      middle,
-      _.copyText(mockModule, span)
-    )
-  }
-
-  def expectTransformationError[E: ClassTag](
-    initialProgram: String,
-    action: DoubleRepresentation => Unit
-  ): Unit = {
-    an[E] should be thrownBy { withDR(initialProgram, action) }
-    ()
-  }
-  def checkModuleSingleNodeGraph[R](
-    program: String,
-    action: API.Node.Info => R
-  ): R = {
-    withDR(
-      program,
-      dr => {
-        val graph = dr.getGraph(Module.Graph.Location(mockModule))
-        graph.nodes should have size 1
-        graph.links should have size 0
-        action(graph.nodes.head)
-      }
-    )._1
-  }
-
-  def expectImports(
-    value: Seq[Module.Name],
-    expected: Module.Name*
-  ): Unit = {
-    if (value.size != expected.size)
-      fail(
-        s"Imports list $value has ${value.size} elements"
-        + s" while expected ${expected.size}"
-      )
-
-    value.zip(expected).foreach {
-      case (lhs, rhs) => lhs.nameAsString() shouldEqual rhs.nameAsString()
-    }
-  }
-
-=======
 class Tests extends FunSuite with TestUtils {
->>>>>>> 733b67e7
   test("text modifications") {
     List(
       "a (»«) c",
