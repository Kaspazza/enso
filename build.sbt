import sbt.Keys.scalacOptions
// Global Configuration
organization := "org.enso"
scalaVersion in ThisBuild := "2.12.8"

val monocleVersion = "1.6.0"

// Compiler Options
scalacOptions in ThisBuild ++= Seq(
  "-deprecation", // Emit warning and location for usages of deprecated APIs.
  "-encoding",
  "utf-8",                         // Specify character encoding used by source files.
  "-explaintypes",                 // Explain type errors in more detail.
  "-feature",                      // Emit warning and location for usages of features that should be imported explicitly.
  "-language:existentials",        // Existential types (besides wildcard types) can be written and inferred
  "-language:experimental.macros", // Allow macro definition (besides implementation and application)
  "-language:higherKinds",         // Allow higher-kinded types
  "-language:implicitConversions", // Allow definition of implicit functions called views
  "-unchecked",                    // Enable additional warnings where generated code depends on assumptions.
//  "-Xcheckinit",                   // Wrap field accessors to throw an exception on uninitialized access.
//  "-Xfatal-warnings",                 // Fail the compilation if there are any warnings.
//  "-Xfuture",                         // Turn on future language features.
  "-Xlint:adapted-args",              // Warn if an argument list is modified to match the receiver.
  "-Xlint:by-name-right-associative", // By-name parameter of right associative operator.
  "-Xlint:constant",                  // Evaluation of a constant arithmetic expression results in an error.
  "-Xlint:delayedinit-select",        // Selecting member of DelayedInit.
  "-Xlint:doc-detached",              // A Scaladoc comment appears to be detached from its element.
  "-Xlint:inaccessible",              // Warn about inaccessible types in method signatures.
  "-Xlint:infer-any",                 // Warn when a type argument is inferred to be `Any`.
  "-Xlint:missing-interpolator",      // A string literal appears to be missing an interpolator id.
  "-Xlint:nullary-override",          // Warn when non-nullary `def f()' overrides nullary `def f'.
  "-Xlint:nullary-unit",              // Warn when nullary methods return Unit.
  "-Xlint:option-implicit",           // Option.apply used implicit view.
  "-Xlint:package-object-classes",    // Class or object defined in package object.
  "-Xlint:poly-implicit-overload",    // Parameterized overloaded implicit methods are not visible as view bounds.
  "-Xlint:private-shadow",            // A private field (or class parameter) shadows a superclass field.
  "-Xlint:stars-align",               // Pattern sequence wildcard must align with sequence component.
  "-Xlint:type-parameter-shadow",     // A local type parameter shadows a type already in scope.
  "-Xlint:unsound-match",             // Pattern match may not be typesafe.
  "-Yno-adapted-args",                // Do not adapt an argument list (either by inserting () or creating a tuple) to match the receiver.
  "-Ypartial-unification",            // Enable partial unification in type constructor inference
  "-Ywarn-dead-code",                 // Warn when dead code is identified.
  "-Ywarn-extra-implicit",            // Warn when more than one implicit parameter section is defined.
  "-Ywarn-inaccessible",              // Warn about inaccessible types in method signatures.
  "-Ywarn-infer-any",                 // Warn when a type argument is inferred to be `Any`.
  "-Ywarn-nullary-override",          // Warn when non-nullary `def f()' overrides nullary `def f'.
  "-Ywarn-nullary-unit",              // Warn when nullary methods return Unit.
  "-Ywarn-numeric-widen",             // Warn when numerics are widened.
  "-Ywarn-unused:implicits",          // Warn if an implicit parameter is unused.
  "-Ywarn-unused:imports",            // Warn if an import selector is not referenced.
  "-Ywarn-unused:locals",             // Warn if a local definition is unused.
  "-Ywarn-unused:params",             // Warn if a value parameter is unused.
  "-Ywarn-unused:patvars",            // Warn if a variable bound in a pattern is unused.
  "-Ywarn-unused:privates",           // Warn if a private member is unused.
  "-Ywarn-value-discard",             // Warn when non-Unit expression results are unused.
  "-Ypartial-unification",
//  "-language:implicitConversions",
  "-Xmacro-settings:-logging@org.enso"
//  "-optimize"
//  "-Xmacro-settings:-logging@org.enso.flexer.automata"
)

javacOptions in ThisBuild ++= Seq("-Xmx3G", "-Xss4M")

// Benchmark Configuration
lazy val Benchmark = config("bench") extend Test
lazy val bench     = taskKey[Unit]("Run Benchmarks")

// Global Project
lazy val enso = (project in file("."))
  .settings(version := "0.1")
  .aggregate(
    syntax,
    pkg,
    interpreter
  )

// Sub-Projects
lazy val logger = (project in file("lib/logger"))
  .settings(
    version := "0.1",
    scalacOptions += "-language:experimental.macros"
  )
  .settings(
    libraryDependencies ++= Seq(
      "org.scala-lang" % "scala-reflect"  % "2.12.8",
      "org.scala-lang" % "scala-compiler" % "2.12.8"
    )
  )
  .dependsOn(unused)

lazy val flexer = (project in file("lib/flexer"))
  .settings(
    version := "0.1",
    scalacOptions += "-language:experimental.macros",
    scalacOptions -= "-deprecation",    // FIXME
    scalacOptions -= "-Xfatal-warnings" // FIXME
  )
  .settings(
    libraryDependencies ++= Seq(
      "org.scala-lang" % "scala-reflect"  % "2.12.8",
      "org.scala-lang" % "scala-compiler" % "2.12.8",
      "org.feijoas"    %% "mango"         % "0.14"
    ),
    resolvers += Resolver.sonatypeRepo("releases"),
    addCompilerPlugin(
      "org.scalamacros" % "paradise" % "2.1.0" cross CrossVersion.full
    )
  )
  .dependsOn(logger) //depends logger macro

lazy val unused = (project in file("lib/unused"))
  .settings(
    version := "0.1",
    scalacOptions += "-nowarn"
  )

lazy val syntax_definition = (project in file("syntax/definition"))
  .settings(
    libraryDependencies ++= Seq(
      "org.typelevel"      %% "cats-core"     % "1.6.0",
      "com.lihaoyi"        %% "pprint"        % "0.5.3",
      "org.scala-lang"     % "scala-reflect"  % "2.12.8",
      "org.scala-lang"     % "scala-compiler" % "2.12.8",
      "org.feijoas"        %% "mango"         % "0.14",
      "org.apache.commons" % "commons-text"   % "1.6",
      "org.scalameta"      %% "scalameta"     % "4.2.0",
<<<<<<< HEAD
      "org.typelevel"      %% "kittens"       % "1.2.1"
=======
      "com.lihaoyi"        %% "scalatags"     % "0.7.0"
>>>>>>> 3828323d
    ),
    libraryDependencies ++= Seq(
      "com.github.julien-truffaut" %% "monocle-core"  % monocleVersion,
      "com.github.julien-truffaut" %% "monocle-macro" % monocleVersion,
      "com.github.julien-truffaut" %% "monocle-law"   % monocleVersion % "test"
    ),
    resolvers ++= Seq(
      "Sonatype OSS Snapshots" at
      "https://oss.sonatype.org/content/repositories/snapshots",
      "Sonatype OSS Releases" at
      "https://oss.sonatype.org/content/repositories/releases"
    ),
    resolvers += Resolver.sonatypeRepo("releases"),
    addCompilerPlugin(
      "org.scalamacros" % "paradise" % "2.1.0" cross CrossVersion.full
    )
  )
  .dependsOn(logger)
  .dependsOn(flexer)

lazy val syntax = (project in file("syntax/specialization"))
  .settings(
    mainClass in (Compile, run) := Some("org.enso.syntax.text.Main"),
    version := "0.1",
    scalacOptions += "-Ypartial-unification"
  )
  .settings(
    libraryDependencies ++= Seq(
      "com.storm-enroute"  %% "scalameter"    % "0.17" % "bench",
      "org.typelevel"      %% "cats-core"     % "1.6.0",
      "org.scalatest"      %% "scalatest"     % "3.0.5" % Test,
      "com.lihaoyi"        %% "pprint"        % "0.5.3",
      "org.scala-lang"     % "scala-reflect"  % "2.12.8",
      "org.scala-lang"     % "scala-compiler" % "2.12.8",
      "org.feijoas"        %% "mango"         % "0.14",
      "org.apache.commons" % "commons-text"   % "1.6",
      "org.scalameta"      %% "scalameta"     % "4.2.0",
      "org.typelevel"      %% "cats-core"     % "1.6.1"
    ),
    resolvers ++= Seq(
      "Sonatype OSS Snapshots" at
      "https://oss.sonatype.org/content/repositories/snapshots",
      "Sonatype OSS Releases" at
      "https://oss.sonatype.org/content/repositories/releases"
    ),
    resolvers += Resolver.sonatypeRepo("releases"),
    addCompilerPlugin(
      "org.scalamacros" % "paradise" % "2.1.0" cross CrossVersion.full
    ),
    (Compile / compile) := (Compile / compile)
      .dependsOn(Def.taskDyn {
        val parserCompile =
          (syntax_definition / Compile / compileIncremental).value
        if (parserCompile.hasModified) {
          Def.task {
            streams.value.log.info("Parser changed, forcing recompilation.")
            clean.value
          }
        } else Def.task {}
      })
      .value
  )
  .dependsOn(syntax_definition)
  .dependsOn(logger)
  .dependsOn(flexer)
  .configs(Test)
  .settings(
    testFrameworks += new TestFramework("org.scalameter.ScalaMeterFramework"),
    logBuffered := false
  )
  .configs(Benchmark)
  .settings(
    inConfig(Benchmark)(Defaults.testSettings),
    bench := (test in Benchmark).value,
    parallelExecution in Benchmark := false
  )

lazy val pkg = (project in file("pkg"))
  .settings(
    mainClass in (Compile, run) := Some("org.enso.pkg.Main"),
    version := "0.1"
  )
  .settings(
    libraryDependencies ++= Seq("circe-core", "circe-generic", "circe-yaml")
      .map("io.circe" %% _ % "0.10.0"),
    libraryDependencies += "commons-io" % "commons-io" % "2.6"
  )

lazy val interpreter = (project in file("interpreter"))
  .settings(
    mainClass in (Compile, run) := Some("org.enso.interpreter.Main"),
    version := "0.1"
  )
  .settings(
    libraryDependencies ++= Seq(
      "com.chuusai"       %% "shapeless"  % "2.3.3",
      "com.storm-enroute" %% "scalameter" % "0.17" % "bench",
      "org.graalvm.sdk"   % "graal-sdk"   % "19.0.0",
      "org.scalacheck"    %% "scalacheck" % "1.14.0" % Test,
      "org.scalatest"     %% "scalatest"  % "3.2.0-SNAP10" % Test,
      "org.typelevel"     %% "cats-core"  % "2.0.0-M4"
    )
  )
  .dependsOn(syntax)
  .configs(Test)
  .configs(Benchmark)
  .settings(
    inConfig(Benchmark)(Defaults.testSettings),
    bench := (test in Benchmark).value,
    parallelExecution in Benchmark := false
  )<|MERGE_RESOLUTION|>--- conflicted
+++ resolved
@@ -125,11 +125,8 @@
       "org.feijoas"        %% "mango"         % "0.14",
       "org.apache.commons" % "commons-text"   % "1.6",
       "org.scalameta"      %% "scalameta"     % "4.2.0",
-<<<<<<< HEAD
-      "org.typelevel"      %% "kittens"       % "1.2.1"
-=======
+      "org.typelevel"      %% "kittens"       % "1.2.1",
       "com.lihaoyi"        %% "scalatags"     % "0.7.0"
->>>>>>> 3828323d
     ),
     libraryDependencies ++= Seq(
       "com.github.julien-truffaut" %% "monocle-core"  % monocleVersion,
