import sbt.Keys.scalacOptions
// Global Configuration
organization := "org.enso"
scalaVersion in ThisBuild := "2.12.8"

val monocleVersion = "1.6.0"

// Compiler Options
scalacOptions in ThisBuild ++= Seq(
  "-deprecation", // Emit warning and location for usages of deprecated APIs.
  "-encoding",
  "utf-8",                         // Specify character encoding used by source files.
  "-explaintypes",                 // Explain type errors in more detail.
  "-feature",                      // Emit warning and location for usages of features that should be imported explicitly.
  "-language:existentials",        // Existential types (besides wildcard types) can be written and inferred
  "-language:experimental.macros", // Allow macro definition (besides implementation and application)
  "-language:higherKinds",         // Allow higher-kinded types
  "-language:implicitConversions", // Allow definition of implicit functions called views
  "-unchecked",                    // Enable additional warnings where generated code depends on assumptions.
//  "-Xcheckinit",                   // Wrap field accessors to throw an exception on uninitialized access.
//  "-Xfatal-warnings",                 // Fail the compilation if there are any warnings.
//  "-Xfuture",                         // Turn on future language features.
  "-Xlint:adapted-args",              // Warn if an argument list is modified to match the receiver.
  "-Xlint:by-name-right-associative", // By-name parameter of right associative operator.
  "-Xlint:constant",                  // Evaluation of a constant arithmetic expression results in an error.
  "-Xlint:delayedinit-select",        // Selecting member of DelayedInit.
  "-Xlint:doc-detached",              // A Scaladoc comment appears to be detached from its element.
  "-Xlint:inaccessible",              // Warn about inaccessible types in method signatures.
  "-Xlint:infer-any",                 // Warn when a type argument is inferred to be `Any`.
  "-Xlint:missing-interpolator",      // A string literal appears to be missing an interpolator id.
  "-Xlint:nullary-override",          // Warn when non-nullary `def f()' overrides nullary `def f'.
  "-Xlint:nullary-unit",              // Warn when nullary methods return Unit.
  "-Xlint:option-implicit",           // Option.apply used implicit view.
  "-Xlint:package-object-classes",    // Class or object defined in package object.
  "-Xlint:poly-implicit-overload",    // Parameterized overloaded implicit methods are not visible as view bounds.
  "-Xlint:private-shadow",            // A private field (or class parameter) shadows a superclass field.
  "-Xlint:stars-align",               // Pattern sequence wildcard must align with sequence component.
  "-Xlint:type-parameter-shadow",     // A local type parameter shadows a type already in scope.
  "-Xlint:unsound-match",             // Pattern match may not be typesafe.
  "-Yno-adapted-args",                // Do not adapt an argument list (either by inserting () or creating a tuple) to match the receiver.
  "-Ypartial-unification",            // Enable partial unification in type constructor inference
  "-Ywarn-dead-code",                 // Warn when dead code is identified.
  "-Ywarn-extra-implicit",            // Warn when more than one implicit parameter section is defined.
  "-Ywarn-inaccessible",              // Warn about inaccessible types in method signatures.
  "-Ywarn-infer-any",                 // Warn when a type argument is inferred to be `Any`.
  "-Ywarn-nullary-override",          // Warn when non-nullary `def f()' overrides nullary `def f'.
  "-Ywarn-nullary-unit",              // Warn when nullary methods return Unit.
  "-Ywarn-numeric-widen",             // Warn when numerics are widened.
  "-Ywarn-unused:implicits",          // Warn if an implicit parameter is unused.
  "-Ywarn-unused:imports",            // Warn if an import selector is not referenced.
  "-Ywarn-unused:locals",             // Warn if a local definition is unused.
  "-Ywarn-unused:params",             // Warn if a value parameter is unused.
  "-Ywarn-unused:patvars",            // Warn if a variable bound in a pattern is unused.
  "-Ywarn-unused:privates",           // Warn if a private member is unused.
  "-Ywarn-value-discard",             // Warn when non-Unit expression results are unused.
<<<<<<< HEAD
  "-language:implicitConversions",
=======
//  "-language:implicitConversions",
>>>>>>> e92321b1
  "-Xmacro-settings:-logging@org.enso"
//  "-Xmacro-settings:-logging@org.enso.flexer.automata"
)

// Benchmark Configuration
lazy val Benchmark = config("bench") extend Test
lazy val bench     = taskKey[Unit]("Run Benchmarks")

// Global Project
lazy val enso = (project in file("."))
  .settings(version := "0.1")
  .aggregate(
    syntax,
    pkg,
    interpreter
  )

// Sub-Projects
lazy val logger = (project in file("lib/logger"))
  .settings(
    version := "0.1",
    scalacOptions += "-language:experimental.macros"
  )
  .settings(
    libraryDependencies ++= Seq(
      "org.scala-lang" % "scala-reflect"  % "2.12.8",
      "org.scala-lang" % "scala-compiler" % "2.12.8"
    )
  )
  .dependsOn(unused)

lazy val flexer = (project in file("lib/flexer"))
  .settings(
    version := "0.1",
    scalacOptions += "-language:experimental.macros",
    scalacOptions -= "-deprecation",    // FIXME
    scalacOptions -= "-Xfatal-warnings" // FIXME
  )
  .settings(
    libraryDependencies ++= Seq(
      "org.scala-lang" % "scala-reflect"  % "2.12.8",
      "org.scala-lang" % "scala-compiler" % "2.12.8",
      "org.feijoas"    %% "mango"         % "0.14"
    ),
    resolvers += Resolver.sonatypeRepo("releases"),
    addCompilerPlugin(
      "org.scalamacros" % "paradise" % "2.1.0" cross CrossVersion.full
    )
  )
  .dependsOn(logger) //depends logger macro

lazy val unused = (project in file("lib/unused"))
  .settings(
    version := "0.1",
    scalacOptions += "-nowarn"
  )

lazy val syntax_definition = (project in file("syntax/definition"))
  .settings(
    libraryDependencies ++= Seq(
      "org.typelevel"      %% "cats-core"     % "1.6.0",
      "com.lihaoyi"        %% "pprint"        % "0.5.3",
      "org.scala-lang"     % "scala-reflect"  % "2.12.8",
      "org.scala-lang"     % "scala-compiler" % "2.12.8",
      "org.feijoas"        %% "mango"         % "0.14",
      "org.apache.commons" % "commons-text"   % "1.6",
      "org.scalameta"      %% "scalameta"     % "4.2.0"
    ),
    libraryDependencies ++= Seq(
      "com.github.julien-truffaut" %% "monocle-core"  % monocleVersion,
      "com.github.julien-truffaut" %% "monocle-macro" % monocleVersion,
      "com.github.julien-truffaut" %% "monocle-law"   % monocleVersion % "test"
    ),
    resolvers ++= Seq(
      "Sonatype OSS Snapshots" at
      "https://oss.sonatype.org/content/repositories/snapshots",
      "Sonatype OSS Releases" at
      "https://oss.sonatype.org/content/repositories/releases"
    ),
    resolvers += Resolver.sonatypeRepo("releases"),
    addCompilerPlugin(
      "org.scalamacros" % "paradise" % "2.1.0" cross CrossVersion.full
    )
  )
  .dependsOn(logger)
  .dependsOn(flexer)

lazy val syntax = (project in file("syntax/specialization"))
  .settings(
    mainClass in (Compile, run) := Some("org.enso.syntax.text.Main"),
    version := "0.1",
    scalacOptions += "-Ypartial-unification"
  )
  .settings(
    libraryDependencies ++= Seq(
      "com.storm-enroute"  %% "scalameter"    % "0.17" % "bench",
      "org.typelevel"      %% "cats-core"     % "1.6.0",
      "org.scalatest"      %% "scalatest"     % "3.0.5" % Test,
      "com.lihaoyi"        %% "pprint"        % "0.5.3",
      "org.scala-lang"     % "scala-reflect"  % "2.12.8",
      "org.scala-lang"     % "scala-compiler" % "2.12.8",
      "org.feijoas"        %% "mango"         % "0.14",
      "org.apache.commons" % "commons-text"   % "1.6",
      "org.scalameta"      %% "scalameta"     % "4.2.0",
      "org.typelevel"      %% "cats-core"     % "1.6.1"
    ),
    resolvers ++= Seq(
      "Sonatype OSS Snapshots" at
      "https://oss.sonatype.org/content/repositories/snapshots",
      "Sonatype OSS Releases" at
      "https://oss.sonatype.org/content/repositories/releases"
    ),
    resolvers += Resolver.sonatypeRepo("releases"),
    addCompilerPlugin(
      "org.scalamacros" % "paradise" % "2.1.0" cross CrossVersion.full
    ),
    (Compile / compile) := (Compile / compile)
      .dependsOn(Def.taskDyn {
        val parserCompile =
          (syntax_definition / Compile / compileIncremental).value
        if (parserCompile.hasModified) {
          Def.task {
            streams.value.log.info("Parser changed, forcing recompilation.")
            clean.value
          }
        } else Def.task {}
      })
      .value
  )
  .dependsOn(syntax_definition)
  .dependsOn(logger)
  .dependsOn(flexer)
  .configs(Test)
  .settings(
    testFrameworks += new TestFramework("org.scalameter.ScalaMeterFramework"),
    logBuffered := false
  )
  .configs(Benchmark)
  .settings(
    inConfig(Benchmark)(Defaults.testSettings),
    bench := (test in Benchmark).value,
    parallelExecution in Benchmark := false
  )

lazy val graphSyntax = (project in file("syntax/graph"))
  .dependsOn(syntax)
  .configs(Test)
  .settings(
    libraryDependencies += "org.scalatest" %% "scalatest" % "3.0.5" % Test
  )

lazy val pkg = (project in file("pkg"))
  .settings(
    mainClass in (Compile, run) := Some("org.enso.pkg.Main"),
    version := "0.1"
  )
  .settings(
    libraryDependencies ++= Seq("circe-core", "circe-generic", "circe-yaml")
      .map("io.circe" %% _ % "0.10.0"),
    libraryDependencies += "commons-io" % "commons-io" % "2.6"
  )

lazy val interpreter = (project in file("interpreter"))
  .settings(
    mainClass in (Compile, run) := Some("org.enso.interpreter.Main"),
    version := "0.1"
  )
  .settings(
    libraryDependencies ++= Seq(
      "com.chuusai"       %% "shapeless"  % "2.3.3",
      "com.storm-enroute" %% "scalameter" % "0.17" % "bench",
      "org.graalvm.sdk"   % "graal-sdk"   % "19.0.0",
      "org.scalacheck"    %% "scalacheck" % "1.14.0" % Test,
      "org.scalatest"     %% "scalatest"  % "3.2.0-SNAP10" % Test,
      "org.typelevel"     %% "cats-core"  % "2.0.0-M4"
    )
  )
  .dependsOn(syntax)
  .configs(Test)
  .configs(Benchmark)
  .settings(
    inConfig(Benchmark)(Defaults.testSettings),
    bench := (test in Benchmark).value,
    parallelExecution in Benchmark := false
  )<|MERGE_RESOLUTION|>--- conflicted
+++ resolved
@@ -53,11 +53,7 @@
   "-Ywarn-unused:patvars",            // Warn if a variable bound in a pattern is unused.
   "-Ywarn-unused:privates",           // Warn if a private member is unused.
   "-Ywarn-value-discard",             // Warn when non-Unit expression results are unused.
-<<<<<<< HEAD
-  "-language:implicitConversions",
-=======
 //  "-language:implicitConversions",
->>>>>>> e92321b1
   "-Xmacro-settings:-logging@org.enso"
 //  "-Xmacro-settings:-logging@org.enso.flexer.automata"
 )
