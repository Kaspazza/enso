package org.enso.languageserver

import java.io.File
import java.net.URI

import akka.actor.{ActorSystem, Props}
import akka.stream.SystemMaterializer
<<<<<<< HEAD
=======
import cats.effect.IO
import org.enso.jsonrpc.JsonRpcServer
>>>>>>> 2863498d
import org.enso.languageserver.capability.CapabilityRouter
import org.enso.languageserver.data.{
  Config,
  ContentBasedVersioning,
  FileManagerConfig,
  Sha3_224VersionCalculator
}
<<<<<<< HEAD
import org.enso.languageserver.filemanager.{FileManager, FileSystem}
=======
import org.enso.languageserver.filemanager.{FileSystem, FileSystemApi}
import org.enso.languageserver.protocol.{JsonRpc, ServerClientControllerFactory}
>>>>>>> 2863498d
import org.enso.languageserver.runtime.RuntimeConnector
import org.enso.languageserver.text.BufferRegistry
import org.enso.polyglot.{LanguageInfo, RuntimeServerInfo}
import org.graalvm.polyglot.Context
import org.graalvm.polyglot.io.MessageEndpoint

import scala.concurrent.duration._

/**
  * A main module containing all components of th server.
  *
  * @param serverConfig a server config
  */
class MainModule(serverConfig: LanguageServerConfig) {

  lazy val languageServerConfig = Config(
    Map(serverConfig.contentRootUuid -> new File(serverConfig.contentRootPath)),
    FileManagerConfig(timeout = 3.seconds)
  )

  lazy val fileSystem: FileSystem = new FileSystem

  implicit val versionCalculator: ContentBasedVersioning =
    Sha3_224VersionCalculator

  implicit val system = ActorSystem()

  implicit val materializer = SystemMaterializer.get(system)

  lazy val languageServer =
    system.actorOf(
      Props(new LanguageServer(languageServerConfig)),
      "server"
    )

  lazy val bufferRegistry =
    system.actorOf(BufferRegistry.props(languageServer), "buffer-registry")

  lazy val capabilityRouter =
    system.actorOf(CapabilityRouter.props(bufferRegistry), "capability-router")

  lazy val runtimeConnector =
    system.actorOf(RuntimeConnector.props, "runtime-connector")

  lazy val fileManager = system.actorOf(
    FileManager.props(languageServerConfig, fileSystem),
    "file-manager"
  )

  val context = Context
    .newBuilder(LanguageInfo.ID)
    .allowAllAccess(true)
    .allowExperimentalOptions(true)
    .option(RuntimeServerInfo.ENABLE_OPTION, "true")
    .serverTransport((uri: URI, peerEndpoint: MessageEndpoint) => {
      if (uri.toString == RuntimeServerInfo.URI) {
        val connection = new RuntimeConnector.Endpoint(
          runtimeConnector,
          peerEndpoint
        )
        runtimeConnector ! RuntimeConnector.Initialize(peerEndpoint)
        connection
      } else null
    })
    .build()

  lazy val clientControllerFactory = new ServerClientControllerFactory(
    languageServer,
    bufferRegistry,
    capabilityRouter
  )

  lazy val server =
<<<<<<< HEAD
    new WebSocketServer(
      languageServer,
      bufferRegistry,
      capabilityRouter,
      runtimeConnector,
      fileManager
    )
=======
    new JsonRpcServer(JsonRpc.protocol, clientControllerFactory)

>>>>>>> 2863498d
}<|MERGE_RESOLUTION|>--- conflicted
+++ resolved
@@ -5,11 +5,7 @@
 
 import akka.actor.{ActorSystem, Props}
 import akka.stream.SystemMaterializer
-<<<<<<< HEAD
-=======
-import cats.effect.IO
 import org.enso.jsonrpc.JsonRpcServer
->>>>>>> 2863498d
 import org.enso.languageserver.capability.CapabilityRouter
 import org.enso.languageserver.data.{
   Config,
@@ -17,12 +13,8 @@
   FileManagerConfig,
   Sha3_224VersionCalculator
 }
-<<<<<<< HEAD
 import org.enso.languageserver.filemanager.{FileManager, FileSystem}
-=======
-import org.enso.languageserver.filemanager.{FileSystem, FileSystemApi}
 import org.enso.languageserver.protocol.{JsonRpc, ServerClientControllerFactory}
->>>>>>> 2863498d
 import org.enso.languageserver.runtime.RuntimeConnector
 import org.enso.languageserver.text.BufferRegistry
 import org.enso.polyglot.{LanguageInfo, RuntimeServerInfo}
@@ -92,20 +84,11 @@
   lazy val clientControllerFactory = new ServerClientControllerFactory(
     languageServer,
     bufferRegistry,
-    capabilityRouter
+    capabilityRouter,
+    fileManager
   )
 
   lazy val server =
-<<<<<<< HEAD
-    new WebSocketServer(
-      languageServer,
-      bufferRegistry,
-      capabilityRouter,
-      runtimeConnector,
-      fileManager
-    )
-=======
     new JsonRpcServer(JsonRpc.protocol, clientControllerFactory)
 
->>>>>>> 2863498d
 }