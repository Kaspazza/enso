--- conflicted
+++ resolved
@@ -5,12 +5,8 @@
 import org.enso.flexer.Pattern._
 import org.enso.flexer._
 import org.enso.syntax.text.AST.Text.Quote
-<<<<<<< HEAD
 import org.enso.syntax.text.AST.Text.Segment.EOL
-import org.enso.syntax.text.AST._
-=======
 import org.enso.syntax.text.AST
->>>>>>> 4c88002b
 
 import scala.annotation.tailrec
 import scala.reflect.runtime.universe.reify
@@ -332,23 +328,15 @@
   final def insideOfText: Boolean =
     textStateStack.nonEmpty
 
-<<<<<<< HEAD
   final def submitEmptyText(groupIx: Int, quoteNum: Quote): Unit =
     logger.trace {
       if (groupIx == RAWTEXT.groupIx)
-        app(Text.Raw(quoteNum))
+        app(AST.Text.Raw(quoteNum))
       else
-        app(Text.Interpolated(quoteNum))
-    }
-
-  final def finishCurrentTextBuilding(): Text.Class[_] = logger.trace {
-=======
-  final def submitEmptyText(quoteNum: Quote): Unit = logger.trace {
-    app(AST.Text.Interpolated(quoteNum))
-  }
-
-  final def finishCurrentTextBuilding(): AST.Text.Interpolated = logger.trace {
->>>>>>> 4c88002b
+        app(AST.Text.Interpolated(quoteNum))
+    }
+
+  final def finishCurrentTextBuilding(): AST.Text.Class[_] = logger.trace {
     withCurrentText(t => t.copy(segments = t.segments.reverse))
     val txt = if (group == RAWTEXT.groupIx) currentText.raw else currentText
     popTextState()
@@ -357,8 +345,9 @@
     if (singleLine || currentBlock.firstLine.isDefined || result.isDefined)
       txt
     else {
-      val segs = Text.MultiLine.stripOffset(currentBlock.indent, txt.segments)
-      Text.MultiLine(currentBlock.indent, txt.quoteChar, txt.quote, segs)
+      val segs =
+        AST.Text.MultiLine.stripOffset(currentBlock.indent, txt.segments)
+      AST.Text.MultiLine(currentBlock.indent, txt.quoteChar, txt.quote, segs)
     }
   }
 
@@ -388,24 +377,14 @@
   }
 
   final def onTextQuote(quoteSize: Quote): Unit = logger.trace {
-<<<<<<< HEAD
-    if (currentText.quote == Text.Quote.Triple
-        && quoteSize == Text.Quote.Single) onPlainTextSegment()
-    else if (currentText.quote == Text.Quote.Single
-             && quoteSize == Text.Quote.Triple) {
-      val groupIx = group
-      submitText()
-      submitEmptyText(groupIx, Text.Quote.Single)
-    } else
-=======
     if (currentText.quote == AST.Text.Quote.Triple
         && quoteSize == AST.Text.Quote.Single) onPlainTextSegment()
     else if (currentText.quote == AST.Text.Quote.Single
              && quoteSize == AST.Text.Quote.Triple) {
+      val groupIx = group
       submitText()
-      submitEmptyText(AST.Text.Quote.Single)
-    } else {
->>>>>>> 4c88002b
+      submitEmptyText(groupIx, AST.Text.Quote.Single)
+    } else
       submitText()
   }
 
@@ -479,15 +458,8 @@
     rewind()
   }
 
-<<<<<<< HEAD
   final def onTextEOL(): Unit = logger.trace {
-    submitPlainTextSegment(Text.Segment.EOL())
-=======
-  final def fixme_onTextDoubleQuote(): Unit = logger.trace {
-    currentMatch = "'"
-    onTextQuote(AST.Text.Quote.Single)
-    rewind(1)
->>>>>>> 4c88002b
+    submitPlainTextSegment(AST.Text.Segment.EOL())
   }
 
   val stringChar    = noneOf("'`\"\\\n")
