--- conflicted
+++ resolved
@@ -81,12 +81,8 @@
     action: DoubleRepresentation => R
   ): R = {
     val (result, finalAst) = withDR(initialProgram, action)
-<<<<<<< HEAD
     val actualFinalProgram = finalAst.show()
-    actualFinalProgram should be(expectedFinalProgram.replace("\r\n", "\n"))
-=======
-    finalAst.show should be(expectedProgram)
->>>>>>> feb28936
+    actualFinalProgram should be(expectedProgram.replace("\r\n", "\n"))
     result
   }
 
@@ -139,7 +135,6 @@
     )._1
   }
 
-<<<<<<< HEAD
   def expectImports(
     value: Seq[Module.Name],
     expected: Module.Name*
@@ -153,7 +148,8 @@
     value.zip(expected).foreach {
       case (lhs, rhs) => lhs.nameAsString() shouldEqual rhs.nameAsString()
     }
-=======
+  }
+
   test("text modifications") {
     List(
       "a (»«) c",
@@ -162,7 +158,6 @@
       "if a then b(» then x«) else c",
       "((( a (»+ b«) )))"
     ).foreach(checkTextModifications)
->>>>>>> feb28936
   }
 
   test("recognizing lack of imports") {
